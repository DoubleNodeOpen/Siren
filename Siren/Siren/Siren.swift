--- conflicted
+++ resolved
@@ -131,18 +131,11 @@
                     NSUserDefaults.standardUserDefaults().synchronize()
                     
                     // Extract all versions that have been uploaded to the AppStore
-<<<<<<< HEAD
-                    
                     if let data = self.appData {
                         let versionsInAppStore = data["results"]?[0]["version"] as? [String]
                         if ((versionsInAppStore?.count) != nil) {
                             self.currentAppStoreVersion = versionsInAppStore!.first
                         }
-=======
-                    let versionsInAppStore: NSArray? = self.appData?.objectForKey("results")?.objectForKey("version") as? NSArray
-                    if ((versionsInAppStore?.count) != nil) {
-                        self.currentAppStoreVersion = versionsInAppStore!.firstObject as? String
->>>>>>> 78e0b6e6
                     }
                 })
             }
